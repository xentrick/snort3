--- conflicted
+++ resolved
@@ -6,19 +6,14 @@
 noinst_LIBRARIES += libcodec_utils.a
 
 x_include_HEADERS = \
-layer.h \
 sf_protocols.h
 
 libcodecs_a_SOURCES = \
 codec_api.cc \
 codec_api.h \
-<<<<<<< HEAD
 decode.h \
+decode_module.h \
 decode_module.h
-=======
-decode_module.h \
-sf_protocols.h
->>>>>>> 649bfe90
 
 libcodec_utils_a_SOURCES = \
 codec_events.cc \
