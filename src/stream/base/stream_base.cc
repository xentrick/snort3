--- conflicted
+++ resolved
@@ -209,12 +209,8 @@
 
     MODULE_PROFILE_START(s5PerfStats);
 
-<<<<<<< HEAD
+    // FIXIT-H need new packet_type (may need to use it elsewhere too)
     switch ( p->ptrs.ip_api.proto() )
-=======
-    // FIXIT-H need new packet_type (may need to use it elsewhere too)
-    switch ( p->ip_api.proto() )
->>>>>>> 1121a392
     {
     case IPPROTO_TCP:
         if ( p->ptrs.tcph )
