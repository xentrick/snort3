/*
** Copyright (C) 2014 Cisco and/or its affiliates. All rights reserved.
**
** This program is free software; you can redistribute it and/or modify
** it under the terms of the GNU General Public License Version 2 as
** published by the Free Software Foundation.  You may not use, modify or
** distribute this program under any other version of the GNU General
** Public License.
**
** This program is distributed in the hope that it will be useful,
** but WITHOUT ANY WARRANTY; without even the implied warranty of
** MERCHANTABILITY or FITNESS FOR A PARTICULAR PURPOSE.  See the
** GNU General Public License for more details.
**
** You should have received a copy of the GNU General Public License
** along with this program; if not, write to the Free Software
** Foundation, Inc., 51 Franklin Street, Fifth Floor, Boston, MA  02110-1301, USA.
*/
// binder.cc author Russ Combs <rucombs@cisco.com>

#include "binder.h"

#include <vector>
using namespace std;

#include "bind_module.h"
#include "flow/flow.h"
#include "framework/inspector.h"
#include "stream/stream_splitter.h"
#include "managers/inspector_manager.h"
#include "protocols/packet.h"
#include "protocols/vlan.h"
#include "protocols/layer.h"
#include "stream/stream_api.h"
#include "time/profiler.h"
#include "utils/stats.h"
#include "log/messages.h"

static const char* mod_name = "binder";

THREAD_LOCAL ProfileStats bindPerfStats;

//-------------------------------------------------------------------------
// helpers
//-------------------------------------------------------------------------

// FIXIT bind this is a temporary hack. note that both ends must be set
// independently and that we must ref count inspectors.
static void set_session(Flow* flow, const char* key)
{
    Inspector* pin = InspectorManager::get_inspector(key);
    flow->set_client(pin);
    flow->set_server(pin);
    flow->clouseau = nullptr;
}

static void set_session(Flow* flow)
{
    flow->ssn_client = nullptr;
    flow->ssn_server = nullptr;
    flow->clouseau = nullptr;
}

// FIXIT use IPPROTO_* directly (any == 0)
static bool check_proto(const Flow* flow, BindProto bp)
{
    switch ( bp )
    {
    case BP_ANY: return true;
    case BP_IP:  return flow->protocol == IPPROTO_IP;
    case BP_ICMP:return flow->protocol == IPPROTO_ICMP;
    case BP_TCP: return flow->protocol == IPPROTO_TCP;
    case BP_UDP: return flow->protocol == IPPROTO_UDP;
    }
    return false;
}

//-------------------------------------------------------------------------
// class stuff
//-------------------------------------------------------------------------

class Binder : public Inspector {
public:
    Binder(vector<Binding*>);
    ~Binder();

    void show(SnortConfig*)
    { LogMessage("Binder\n"); };

    void eval(Packet*);
    int exec(int, void*);

    Inspector* find_inspector(const char*);

    void add(Binding* b)
    { bindings.push_back(b); };

private:
    int check_rules(Flow*, Packet*);
    void init_flow(Flow*);

private:
    vector<Binding*> bindings;
};

Binder::Binder(vector<Binding*> v)
{
    bindings = v;
}

Binder::~Binder()
{
    for ( auto* p : bindings )
        delete p;
}

void Binder::eval(Packet* p)
{
    Flow* flow = p->flow;
    flow->flow_state = check_rules(flow, p);
    ++bstats.total_packets;
}

// FIXIT implement inspector lookup from policy / bindings
Inspector* Binder::find_inspector(const char* s)
{
    Binding* pb;
    unsigned i, sz = bindings.size();

    for ( i = 0; i < sz; i++ )
    {
        pb = bindings[i];

        if ( pb->when_svc == s )
            break;
    }
        
    if ( i == sz )
        return nullptr;

    Inspector* ins = InspectorManager::get_inspector(pb->type.c_str());
    return ins;
}

int Binder::exec(int, void* pv)
{
    Flow* flow = (Flow*)pv;
    Inspector* ins = find_inspector(flow->service);

    if ( ins )
        flow->set_gadget(ins);

    if ( flow->protocol != IPPROTO_TCP )
        return 0;

    if ( ins )
    {
        stream.set_splitter(flow, true, ins->get_splitter(true));
        stream.set_splitter(flow, false, ins->get_splitter(false));
    }
    else
    {
        stream.set_splitter(flow, true, new AtomSplitter(true));
        stream.set_splitter(flow, false, new AtomSplitter(false));
    }

    return 0;
}

// FIXIT bind services - this is a temporary hack that just looks at ports,
// need to examine all key fields for matching.  ultimately need a routing
// table, scapegoat tree, etc.
int Binder::check_rules(Flow* flow, Packet* p)
{
    Binding* pb;
    unsigned i, sz = bindings.size();

<<<<<<< HEAD
    Port port = (p->packet_flags & PKT_FROM_CLIENT) ? p->dp : p->sp;

    // FIXIT -- use vlan when searching bindings
//    if (p->proto_bits & PROTO_BIT__VLAN)
//        uint16_t vlan = vlan::vth_vlan(layer::get_vlan_layer(p));
=======
    // FIXIT called before stream runs - these flags aren't set
    // (below is structed to work by accident on initial syn until fixed)
    Port port = (p->packet_flags & PKT_FROM_SERVER) ? p->sp : p->dp;
>>>>>>> a5d5de92

    for ( i = 0; i < sz; i++ )
    {
        pb = bindings[i];

        if ( !check_proto(flow, pb->proto) )
            continue;

        if ( pb->ports.test(port) )
            break;
    }
        
    if ( i == sz )
        return BA_ALLOW;  // default action FIXIT make configurable

    if ( pb->action != BA_INSPECT )
        return pb->action;

    init_flow(flow);
    Inspector* ins;

    if ( !pb->type.size() || pb->type == "wizard" )
    {
        ins = InspectorManager::get_inspector("wizard");
        flow->set_clouseau(ins);
    }
    else
    {
        ins = InspectorManager::get_inspector(pb->type.c_str()); 
        flow->set_gadget(ins);
    }
    return BA_INSPECT;
}

void Binder::init_flow(Flow* flow)
{
    switch ( flow->protocol )
    {
    case IPPROTO_IP:
        set_session(flow, "stream_ip");
        break;

    case IPPROTO_ICMP:
        set_session(flow, "stream_icmp");
        break;

    case IPPROTO_TCP:
        set_session(flow, "stream_tcp");
        break;

    case IPPROTO_UDP:
        set_session(flow, "stream_udp");
        break;

    default:
        set_session(flow);
    }
}

//-------------------------------------------------------------------------
// api stuff
//-------------------------------------------------------------------------

static Module* mod_ctor()
{ return new BinderModule; }

static void mod_dtor(Module* m)
{ delete m; }

static Inspector* bind_ctor(Module* m)
{
    BinderModule* mod = (BinderModule*)m;
    vector<Binding*> pb = mod->get_data();
    return new Binder(pb);
}

static void bind_dtor(Inspector* p)
{
    delete p;
}

static const InspectApi bind_api =
{
    {
        PT_INSPECTOR,
        mod_name,
        INSAPI_PLUGIN_V0,
        0,
        mod_ctor,
        mod_dtor
    },
    IT_BINDER, 
    PROTO_BIT__ALL,
    nullptr, // buffers
    nullptr, // service
    nullptr, // pinit
    nullptr, // pterm
    nullptr, // tinit
    nullptr, // tterm
    bind_ctor,
    bind_dtor,
    nullptr, // ssn
    nullptr  // reset
};

const BaseApi* nin_binder = &bind_api.base;
<|MERGE_RESOLUTION|>--- conflicted
+++ resolved
@@ -175,17 +175,9 @@
     Binding* pb;
     unsigned i, sz = bindings.size();
 
-<<<<<<< HEAD
-    Port port = (p->packet_flags & PKT_FROM_CLIENT) ? p->dp : p->sp;
-
-    // FIXIT -- use vlan when searching bindings
-//    if (p->proto_bits & PROTO_BIT__VLAN)
-//        uint16_t vlan = vlan::vth_vlan(layer::get_vlan_layer(p));
-=======
     // FIXIT called before stream runs - these flags aren't set
     // (below is structed to work by accident on initial syn until fixed)
     Port port = (p->packet_flags & PKT_FROM_SERVER) ? p->sp : p->dp;
->>>>>>> a5d5de92
 
     for ( i = 0; i < sz; i++ )
     {
