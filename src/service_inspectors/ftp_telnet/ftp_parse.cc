--- conflicted
+++ resolved
@@ -249,13 +249,13 @@
                 OptFmt = (FTP_DATE_FMT *)calloc(1, sizeof(FTP_DATE_FMT));
                 if (OptFmt == NULL)
                 {
-                    ParseAbort("failed to allocate memory");
+                    ParseError("Failed to allocate memory");
                 }
 
                 curr_format = (char *)calloc(curr_len + 1, sizeof(char));
                 if (curr_format == NULL)
                 {
-                    ParseAbort("failed to allocate memory");
+                    ParseError("Failed to allocate memory");
                 }
 
                 strncpy(curr_format, start_ch, curr_len);
@@ -280,7 +280,7 @@
                 curr_format = (char *)calloc(curr_len + 1, sizeof(char));
                 if (curr_format == NULL)
                 {
-                    ParseAbort("failed to allocate memory");
+                    ParseError("Failed to allocate memory");
                 }
 
                 strncpy(curr_format, start_ch, curr_len);
@@ -297,7 +297,7 @@
                 NewFmt = (FTP_DATE_FMT *)calloc(1, sizeof(FTP_DATE_FMT));
                 if (NewFmt == NULL)
                 {
-                    ParseAbort("failed to allocate memory");
+                    ParseError("Failed to allocate memory");
                 }
 
                 if (curr_len > 0)
@@ -305,7 +305,7 @@
                     curr_format = (char *)calloc(curr_len + 1, sizeof(char));
                     if (curr_format == NULL)
                     {
-                        ParseAbort("failed to allocate memory");
+                        ParseError("Failed to allocate memory");
                     }
 
                     strncpy(curr_format, start_ch, curr_len);
@@ -326,7 +326,7 @@
                 NewFmt = (FTP_DATE_FMT *)calloc(1, sizeof(FTP_DATE_FMT));
                 if (NewFmt == NULL)
                 {
-                    ParseAbort("failed to allocate memory");
+                    ParseError("Failed to allocate memory");
                 }
 
                 NewFmt->prev = LastNonOptFmt;
@@ -340,7 +340,7 @@
                 NewFmt = (FTP_DATE_FMT *)calloc(1, sizeof(FTP_DATE_FMT));
                 if (NewFmt == NULL)
                 {
-                    ParseAbort("failed to allocate memory");
+                    ParseError("Failed to allocate memory");
                 }
 
                 NewFmt->prev = CurrFmt;
@@ -359,7 +359,7 @@
                 curr_format = (char *)calloc(curr_len + 1, sizeof(char));
                 if (curr_format == NULL)
                 {
-                    ParseAbort("failed to allocate memory");
+                    ParseError("Failed to allocate memory");
                 }
 
                 strncpy(curr_format, start_ch, curr_len);
@@ -382,7 +382,7 @@
                 curr_format = (char *)calloc(curr_len + 1, sizeof(char));
                 if (curr_format == NULL)
                 {
-                    ParseAbort("failed to allocate memory");
+                    ParseError("Failed to allocate memory");
                 }
 
                 strncpy(curr_format, start_ch, curr_len);
@@ -410,7 +410,7 @@
         curr_format = (char *)calloc(curr_len + 1, sizeof(char));
         if (curr_format == NULL)
         {
-            ParseAbort("failed to allocate memory");
+            ParseError("Failed to allocate memory");
         }
 
         strncpy(curr_format, start_ch, curr_len);
@@ -474,7 +474,7 @@
         NextFmt = (FTP_PARAM_FMT *)calloc(1, sizeof(FTP_PARAM_FMT));
         if (NextFmt == NULL)
         {
-            ParseAbort("failed to allocate memory");
+            ParseError("Failed to allocate memory");
         }
 
         ThisFmt->optional_fmt = NextFmt;
@@ -499,14 +499,14 @@
             FTP_PARAM_FMT **tmpChoices = (FTP_PARAM_FMT **)calloc(numChoices, sizeof(FTP_PARAM_FMT *));
             if (tmpChoices == NULL)
             {
-                ParseAbort("failed to allocate memory");
+                ParseError("Failed to allocate memory");
             }
 
             if (ThisFmt->numChoices)
             {
                 /* explicit check that we have enough room for copy */
                 if (numChoices <= ThisFmt->numChoices)
-                    ParseError("can't do memcpy - index out of range ");
+                    ParseError("Can't do memcpy - index out of range ");
 
                 memcpy(tmpChoices, ThisFmt->choices,
                     sizeof(FTP_PARAM_FMT*) * ThisFmt->numChoices);
@@ -514,7 +514,7 @@
             NextFmt = (FTP_PARAM_FMT *)calloc(1, sizeof(FTP_PARAM_FMT));
             if (NextFmt == NULL)
             {
-                ParseAbort("failed to allocate memory");
+                ParseError("Failed to allocate memory");
             }
 
             ThisFmt->numChoices = numChoices;
@@ -541,7 +541,7 @@
         NextFmt = (FTP_PARAM_FMT *)calloc(1, sizeof(FTP_PARAM_FMT));
         if (NextFmt == NULL)
         {
-            ParseAbort("failed to allocate memory");
+            ParseError("Failed to allocate memory");
         }
 
         NextFmt->prev_param_fmt = ThisFmt;
@@ -586,7 +586,7 @@
         DateFmt = (FTP_DATE_FMT *)calloc(1, sizeof(FTP_DATE_FMT));
         if (DateFmt == NULL)
         {
-            ParseAbort("failed to allocate memory");
+            ParseError("Failed to allocate memory");
         }
 
         NextFmt->format.date_fmt = DateFmt;
@@ -617,7 +617,7 @@
         NextFmt->format.literal = (char *)calloc(1, len+1);
         if ( !NextFmt->format.literal )
         {
-            ParseAbort("failed to allocate memory");
+            ParseError("Failed to allocate memory");
         }
         strncpy(NextFmt->format.literal, fmt, len);
         NextFmt->format.literal[len] = '\0';
@@ -701,7 +701,7 @@
     HeadFmt = (FTP_PARAM_FMT *)calloc(1, sizeof(FTP_PARAM_FMT));
     if (HeadFmt == NULL)
     {
-        ParseAbort("failed to allocate memory");
+        ParseError("Failed to allocate memory");
     }
 
     HeadFmt->type = e_head;
@@ -725,7 +725,7 @@
         FTPCmd = (FTP_CMD_CONF *)calloc(1, sizeof(FTP_CMD_CONF)+strlen(cmd));
         if (FTPCmd == NULL)
         {
-            ParseAbort("failed to allocate memory");
+            ParseError("Failed to allocate memory");
         }
 
         strcpy(FTPCmd->cmd_name, cmd);
@@ -827,32 +827,27 @@
     const uint8_t* addr, unsigned len,
     Port low, Port high)
 {
-    FTP_BOUNCE_TO* newBounce = 
-        (FTP_BOUNCE_TO*)calloc(1, sizeof(FTP_BOUNCE_TO));
-
-    if (newBounce == NULL)
-    {
-        ParseAbort("Failed to allocate memory for Bounce");
-        return FTPP_FATAL_ERR;
-    }
-    sfip_set_raw(&newBounce->ip, addr, len == 4 ? AF_INET : AF_INET6);
-    newBounce->portlo = low;
-    newBounce->porthi = high;
+        FTP_BOUNCE_TO* newBounce = 
+            (FTP_BOUNCE_TO*)calloc(1, sizeof(FTP_BOUNCE_TO));
+
+        if (newBounce == NULL)
+        {
+            ParseError("Failed to allocate memory for Bounce");
+            return FTPP_FATAL_ERR;
+        }
+        sfip_set_raw(&newBounce->ip, addr, len == 4 ? AF_INET : AF_INET6);
+        newBounce->portlo = low;
+        newBounce->porthi = high;
  
-<<<<<<< HEAD
         int iRet = ftp_bounce_lookup_add(
             ClientConf->bounce_lookup, &newBounce->ip, newBounce);
-=======
-    int iRet = ftp_bounce_lookup_add(
-        ClientConf->bounce_lookup, IP_ARG(newBounce->ip), newBounce);
->>>>>>> a5d5de92
-
-    if (iRet)
-    {
-        ParseError("failed to add configuration for Bounce object '%s'.", ALLOW_BOUNCE);
-        free(newBounce);
-        return FTPP_FATAL_ERR;
-    }
+
+        if (iRet)
+        {
+            ParseError("Failed to add configuration for Bounce object '%s'.", ALLOW_BOUNCE);
+            free(newBounce);
+            return FTPP_FATAL_ERR;
+        }
 
     return FTPP_SUCCESS;
 }
