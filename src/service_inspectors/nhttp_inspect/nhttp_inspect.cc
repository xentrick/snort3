--- conflicted
+++ resolved
@@ -50,10 +50,6 @@
 
 NHttpInspect::NHttpInspect(bool test_mode)
 {
-<<<<<<< HEAD
-    /* &&& */ printf("Inspect constructor\n"); fflush(nullptr);
-=======
->>>>>>> 400e737a
     NHttpTestInput::test_mode = test_mode;
     if (NHttpTestInput::test_mode) {
         NHttpTestInput::testInput = new NHttpTestInput(testInputFile);
@@ -62,10 +58,6 @@
 
 NHttpInspect::~NHttpInspect ()
 {
-<<<<<<< HEAD
-    /* &&& */ printf("Inspect destructor\n"); fflush(nullptr);
-=======
->>>>>>> 400e737a
     if (NHttpTestInput::test_mode) {
         delete NHttpTestInput::testInput;
         if (testOut) fclose(testOut);
@@ -74,64 +66,36 @@
 
 bool NHttpInspect::enabled ()
 {
-<<<<<<< HEAD
-    /* &&& */ printf("Inspect enabled\n"); fflush(nullptr);
-=======
->>>>>>> 400e737a
     return true;
 }
 
 bool NHttpInspect::configure (SnortConfig *)
 {
-<<<<<<< HEAD
-    /* &&& */ printf("Inspect configure\n"); fflush(nullptr);
-=======
->>>>>>> 400e737a
     return true;
 }
 
 int NHttpInspect::verify(SnortConfig*)
 {
-<<<<<<< HEAD
-    /* &&& */ printf("Inspect verify\n"); fflush(nullptr);
-=======
->>>>>>> 400e737a
     return 0; // 0 = good, -1 = bad
 }
 
 void NHttpInspect::pinit()
 {
-<<<<<<< HEAD
-    /* &&& */ printf("Inspect pinit\n"); fflush(nullptr);
-=======
->>>>>>> 400e737a
 }
 
 void NHttpInspect::pterm()
 {
-<<<<<<< HEAD
-    /* &&& */ printf("Inspect pterm\n"); fflush(nullptr);
-=======
->>>>>>> 400e737a
 }
 
 void NHttpInspect::show(SnortConfig*)
 {
     LogMessage("NHttpInspect\n");
-    /* &&& */ printf("show\n"); fflush(nullptr);
 }
 
 void NHttpInspect::eval (Packet* p)
 {
-<<<<<<< HEAD
-    /* &&& */ printf("eval 1\n"); fflush(nullptr);
     // Only packets from the StreamSplitter can be processed
     if (!PacketHasPAFPayload(p)) return;
-    /* &&& */ printf("eval 2\n"); fflush(nullptr);
-=======
-    // Only packets from the StreamSplitter can be processed
-    if (!PacketHasPAFPayload(p)) return;
->>>>>>> 400e737a
 
     Flow *flow = p->flow;
     NHttpFlowData* sessionData = (NHttpFlowData*)flow->get_application_data(NHttpFlowData::nhttp_flow_id);
