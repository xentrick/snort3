--- conflicted
+++ resolved
@@ -46,10 +46,7 @@
     mkdir -p /path/to/my_build
     cd /path/to/my_build
     cmake /path/to/Snort++
-<<<<<<< HEAD
-=======
     make; make install
->>>>>>> d25d746c
 
 * An alternate method for building with cmake and make is to run the
   configure_cmake.sh script.  It will automatically create and populate
