--- conflicted
+++ resolved
@@ -2,13 +2,10 @@
 -- pulled latest from tom
 -- added paramaters to doc reference section
 -- flow state updates
-<<<<<<< HEAD
--- ip defrag fixes
-=======
 -- plug tcp session leak
 -- fix paf abort to resume with atom splitter
 -- delete bogus code introduced into hi paf
->>>>>>> 71b3d90c
+-- ip defrag fixes
 
 125
 -- discovered can't catch exceptions thrown from Lua to C++; need to
